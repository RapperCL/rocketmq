/*
 * Licensed to the Apache Software Foundation (ASF) under one or more
 * contributor license agreements.  See the NOTICE file distributed with
 * this work for additional information regarding copyright ownership.
 * The ASF licenses this file to You under the Apache License, Version 2.0
 * (the "License"); you may not use this file except in compliance with
 * the License.  You may obtain a copy of the License at
 *
 *     http://www.apache.org/licenses/LICENSE-2.0
 *
 * Unless required by applicable law or agreed to in writing, software
 * distributed under the License is distributed on an "AS IS" BASIS,
 * WITHOUT WARRANTIES OR CONDITIONS OF ANY KIND, either express or implied.
 * See the License for the specific language governing permissions and
 * limitations under the License.
 */
package org.apache.rocketmq.client.impl.mqclient;

import java.nio.ByteBuffer;
import java.util.Collections;
import java.util.List;
import java.util.Set;
import java.util.concurrent.CompletableFuture;
import org.apache.rocketmq.client.ClientConfig;
import org.apache.rocketmq.client.consumer.AckCallback;
import org.apache.rocketmq.client.consumer.AckResult;
import org.apache.rocketmq.client.consumer.PopCallback;
import org.apache.rocketmq.client.consumer.PopResult;
import org.apache.rocketmq.client.consumer.PullCallback;
import org.apache.rocketmq.client.consumer.PullResult;
import org.apache.rocketmq.client.consumer.PullStatus;
import org.apache.rocketmq.client.exception.MQBrokerException;
import org.apache.rocketmq.client.exception.OffsetNotFoundException;
import org.apache.rocketmq.client.impl.ClientRemotingProcessor;
import org.apache.rocketmq.client.impl.CommunicationMode;
import org.apache.rocketmq.client.impl.MQClientAPIImpl;
import org.apache.rocketmq.client.impl.admin.MqClientAdminImpl;
import org.apache.rocketmq.client.impl.consumer.PullResultExt;
import org.apache.rocketmq.client.producer.SendResult;
import org.apache.rocketmq.common.constant.LoggerName;
import org.apache.rocketmq.common.message.Message;
import org.apache.rocketmq.common.message.MessageBatch;
import org.apache.rocketmq.common.message.MessageClientIDSetter;
import org.apache.rocketmq.common.message.MessageDecoder;
import org.apache.rocketmq.common.message.MessageExt;
import org.apache.rocketmq.common.message.MessageQueue;
import org.apache.rocketmq.logging.org.slf4j.Logger;
import org.apache.rocketmq.logging.org.slf4j.LoggerFactory;
import org.apache.rocketmq.remoting.InvokeCallback;
import org.apache.rocketmq.remoting.RPCHook;
import org.apache.rocketmq.remoting.exception.RemotingCommandException;
import org.apache.rocketmq.remoting.netty.NettyClientConfig;
import org.apache.rocketmq.remoting.netty.ResponseFuture;
import org.apache.rocketmq.remoting.protocol.RemotingCommand;
import org.apache.rocketmq.remoting.protocol.RequestCode;
import org.apache.rocketmq.remoting.protocol.ResponseCode;
import org.apache.rocketmq.remoting.protocol.body.LockBatchRequestBody;
import org.apache.rocketmq.remoting.protocol.body.LockBatchResponseBody;
import org.apache.rocketmq.remoting.protocol.body.UnlockBatchRequestBody;
import org.apache.rocketmq.remoting.protocol.header.AckMessageRequestHeader;
import org.apache.rocketmq.remoting.protocol.header.ChangeInvisibleTimeRequestHeader;
import org.apache.rocketmq.remoting.protocol.header.ConsumerSendMsgBackRequestHeader;
import org.apache.rocketmq.remoting.protocol.header.GetConsumerListByGroupRequestHeader;
import org.apache.rocketmq.remoting.protocol.header.GetConsumerListByGroupResponseBody;
import org.apache.rocketmq.remoting.protocol.header.GetMaxOffsetRequestHeader;
import org.apache.rocketmq.remoting.protocol.header.GetMaxOffsetResponseHeader;
import org.apache.rocketmq.remoting.protocol.header.GetMinOffsetRequestHeader;
import org.apache.rocketmq.remoting.protocol.header.GetMinOffsetResponseHeader;
import org.apache.rocketmq.remoting.protocol.header.NotificationRequestHeader;
import org.apache.rocketmq.remoting.protocol.header.NotificationResponseHeader;
import org.apache.rocketmq.remoting.protocol.header.PopMessageRequestHeader;
import org.apache.rocketmq.remoting.protocol.header.PullMessageRequestHeader;
import org.apache.rocketmq.remoting.protocol.header.QueryConsumerOffsetRequestHeader;
import org.apache.rocketmq.remoting.protocol.header.QueryConsumerOffsetResponseHeader;
import org.apache.rocketmq.remoting.protocol.header.SearchOffsetRequestHeader;
import org.apache.rocketmq.remoting.protocol.header.SearchOffsetResponseHeader;
import org.apache.rocketmq.remoting.protocol.header.SendMessageRequestHeader;
import org.apache.rocketmq.remoting.protocol.header.SendMessageRequestHeaderV2;
import org.apache.rocketmq.remoting.protocol.header.UpdateConsumerOffsetRequestHeader;
import org.apache.rocketmq.remoting.protocol.heartbeat.HeartbeatData;

public class MQClientAPIExt extends MQClientAPIImpl {
    private static final Logger log = LoggerFactory.getLogger(LoggerName.PROXY_LOGGER_NAME);

    private final ClientConfig clientConfig;

    private final MqClientAdminImpl mqClientAdmin;

    public MQClientAPIExt(
        ClientConfig clientConfig,
        NettyClientConfig nettyClientConfig,
        ClientRemotingProcessor clientRemotingProcessor,
        RPCHook rpcHook
    ) {
        super(nettyClientConfig, clientRemotingProcessor, rpcHook, clientConfig);
        this.clientConfig = clientConfig;
        this.mqClientAdmin = new MqClientAdminImpl(getRemotingClient());
    }

    public boolean updateNameServerAddressList() {
        if (this.clientConfig.getNamesrvAddr() != null) {
            this.updateNameServerAddressList(this.clientConfig.getNamesrvAddr());
            log.info("user specified name server address: {}", this.clientConfig.getNamesrvAddr());
            return true;
        }
        return false;
    }

    public CompletableFuture<Void> sendHeartbeatOneway(
        String brokerAddr,
        HeartbeatData heartbeatData,
        long timeoutMillis
    ) {
        CompletableFuture<Void> future = new CompletableFuture<>();
        try {
            RemotingCommand request = RemotingCommand.createRequestCommand(RequestCode.HEART_BEAT, null);
            request.setLanguage(clientConfig.getLanguage());
            request.setBody(heartbeatData.encode());
            this.getRemotingClient().invokeOneway(brokerAddr, request, timeoutMillis);
            future.complete(null);
        } catch (Throwable t) {
            future.completeExceptionally(t);
        }
        return future;
    }

    public CompletableFuture<Integer> sendHeartbeatAsync(
        String brokerAddr,
        HeartbeatData heartbeatData,
        long timeoutMillis
    ) {
        RemotingCommand request = RemotingCommand.createRequestCommand(RequestCode.HEART_BEAT, null);
        request.setLanguage(clientConfig.getLanguage());
        request.setBody(heartbeatData.encode());

        return this.getRemotingClient().invoke(brokerAddr, request, timeoutMillis).thenCompose(response -> {
            CompletableFuture<Integer> future0 = new CompletableFuture<>();
            if (ResponseCode.SUCCESS == response.getCode()) {
                future0.complete(response.getVersion());
            } else {
                future0.completeExceptionally(new MQBrokerException(response.getCode(), response.getRemark(), brokerAddr));
            }
            return future0;
        });
    }

    public CompletableFuture<SendResult> sendMessageAsync(
        String brokerAddr,
        String brokerName,
        Message msg,
        SendMessageRequestHeader requestHeader,
        long timeoutMillis
    ) {
        SendMessageRequestHeaderV2 requestHeaderV2 = SendMessageRequestHeaderV2.createSendMessageRequestHeaderV2(requestHeader);

        int code = requestHeader.isBatch() ? RequestCode.SEND_BATCH_MESSAGE : RequestCode.SEND_MESSAGE_V2;
        RemotingCommand request = RemotingCommand.createRequestCommand(code, requestHeaderV2);
        request.setBody(msg.getBody());

        return this.getRemotingClient().invoke(brokerAddr, request, timeoutMillis).thenCompose(response -> {
            CompletableFuture<SendResult> future0 = new CompletableFuture<>();
            try {
                future0.complete(this.processSendResponse(brokerName, msg, response, brokerAddr));
            } catch (Exception e) {
                future0.completeExceptionally(e);
            }
            return future0;
        });
    }

<<<<<<< HEAD
=======
    public CompletableFuture<SendResult> sendMessageAsync(
        String brokerAddr,
        String brokerName,
        List<? extends Message> msgList,
        SendMessageRequestHeader requestHeader,
        long timeoutMillis
    ) {
        SendMessageRequestHeaderV2 requestHeaderV2 = SendMessageRequestHeaderV2.createSendMessageRequestHeaderV2(requestHeader);
        RemotingCommand request = RemotingCommand.createRequestCommand(RequestCode.SEND_BATCH_MESSAGE, requestHeaderV2);

        CompletableFuture<SendResult> future = new CompletableFuture<>();
        try {
            requestHeader.setBatch(true);
            MessageBatch msgBatch = MessageBatch.generateFromList(msgList);
            MessageClientIDSetter.setUniqID(msgBatch);
            byte[] body = msgBatch.encode();
            msgBatch.setBody(body);

            request.setBody(body);
            return this.getRemotingClient().invoke(brokerAddr, request, timeoutMillis).thenCompose(response -> {
                CompletableFuture<SendResult> future0 = new CompletableFuture<>();
                try {
                    future0.complete(processSendResponse(brokerName, msgBatch, response, brokerAddr));
                } catch (Exception e) {
                    future0.completeExceptionally(e);
                }
                return future0;
            });
        } catch (Throwable t) {
            future.completeExceptionally(t);
        }
        return future;
    }

>>>>>>> 29908613
    public CompletableFuture<RemotingCommand> sendMessageBackAsync(
        String brokerAddr,
        ConsumerSendMsgBackRequestHeader requestHeader,
        long timeoutMillis
    ) {
        RemotingCommand request = RemotingCommand.createRequestCommand(RequestCode.CONSUMER_SEND_MSG_BACK, requestHeader);
        return this.getRemotingClient().invoke(brokerAddr, request, timeoutMillis);
    }

    public CompletableFuture<PopResult> popMessageAsync(
        String brokerAddr,
        String brokerName,
        PopMessageRequestHeader requestHeader,
        long timeoutMillis
    ) {
        CompletableFuture<PopResult> future = new CompletableFuture<>();
        try {
            this.popMessageAsync(brokerName, brokerAddr, requestHeader, timeoutMillis, new PopCallback() {
                @Override
                public void onSuccess(PopResult popResult) {
                    future.complete(popResult);
                }

                @Override
                public void onException(Throwable t) {
                    future.completeExceptionally(t);
                }
            });
        } catch (Throwable t) {
            future.completeExceptionally(t);
        }
        return future;
    }

    public CompletableFuture<AckResult> ackMessageAsync(
        String brokerAddr,
        AckMessageRequestHeader requestHeader,
        long timeoutMillis
    ) {
        CompletableFuture<AckResult> future = new CompletableFuture<>();
        try {
            this.ackMessageAsync(brokerAddr, timeoutMillis, new AckCallback() {
                @Override
                public void onSuccess(AckResult ackResult) {
                    future.complete(ackResult);
                }

                @Override
                public void onException(Throwable t) {
                    future.completeExceptionally(t);
                }
            }, requestHeader);
        } catch (Throwable t) {
            future.completeExceptionally(t);
        }
        return future;
    }

    public CompletableFuture<AckResult> batchAckMessageAsync(
        String brokerAddr,
        String topic,
        String consumerGroup,
        List<String> extraInfoList,
        long timeoutMillis
    ) {
        CompletableFuture<AckResult> future = new CompletableFuture<>();
        try {
            this.batchAckMessageAsync(brokerAddr, timeoutMillis, new AckCallback() {
                @Override
                public void onSuccess(AckResult ackResult) {
                    future.complete(ackResult);
                }

                @Override
                public void onException(Throwable t) {
                    future.completeExceptionally(t);
                }
            }, topic, consumerGroup, extraInfoList);
        } catch (Throwable t) {
            future.completeExceptionally(t);
        }
        return future;
    }

    public CompletableFuture<AckResult> changeInvisibleTimeAsync(
        String brokerAddr,
        String brokerName,
        ChangeInvisibleTimeRequestHeader requestHeader,
        long timeoutMillis
    ) {
        CompletableFuture<AckResult> future = new CompletableFuture<>();
        try {
            this.changeInvisibleTimeAsync(brokerName, brokerAddr, requestHeader, timeoutMillis,
                new AckCallback() {
                    @Override
                    public void onSuccess(AckResult ackResult) {
                        future.complete(ackResult);
                    }

                    @Override
                    public void onException(Throwable t) {
                        future.completeExceptionally(t);
                    }
                }
            );
        } catch (Throwable t) {
            future.completeExceptionally(t);
        }
        return future;
    }

    public CompletableFuture<PullResult> pullMessageAsync(
        String brokerAddr,
        PullMessageRequestHeader requestHeader,
        long timeoutMillis
    ) {
        CompletableFuture<PullResult> future = new CompletableFuture<>();
        try {
            this.pullMessage(brokerAddr, requestHeader, timeoutMillis, CommunicationMode.ASYNC,
                new PullCallback() {
                    @Override
                    public void onSuccess(PullResult pullResult) {
                        if (pullResult instanceof PullResultExt) {
                            PullResultExt pullResultExt = (PullResultExt) pullResult;
                            if (PullStatus.FOUND.equals(pullResult.getPullStatus())) {
                                List<MessageExt> messageExtList = MessageDecoder.decodesBatch(
                                    ByteBuffer.wrap(pullResultExt.getMessageBinary()),
                                    true,
                                    false,
                                    true
                                );
                                pullResult.setMsgFoundList(messageExtList);
                            }
                        }
                        future.complete(pullResult);
                    }

                    @Override
                    public void onException(Throwable t) {
                        future.completeExceptionally(t);
                    }
                }
            );
        } catch (Throwable t) {
            future.completeExceptionally(t);
        }
        return future;
    }

    public CompletableFuture<Long> queryConsumerOffsetWithFuture(
        String brokerAddr,
        QueryConsumerOffsetRequestHeader requestHeader,
        long timeoutMillis
    ) {
        RemotingCommand request = RemotingCommand.createRequestCommand(RequestCode.QUERY_CONSUMER_OFFSET, requestHeader);
        return this.getRemotingClient().invoke(brokerAddr, request, timeoutMillis).thenCompose(response -> {
            CompletableFuture<Long> future0 = new CompletableFuture<>();
            switch (response.getCode()) {
                case ResponseCode.SUCCESS: {
                    try {
                        QueryConsumerOffsetResponseHeader responseHeader =
                            (QueryConsumerOffsetResponseHeader) response.decodeCommandCustomHeader(QueryConsumerOffsetResponseHeader.class);
                        future0.complete(responseHeader.getOffset());
                    } catch (RemotingCommandException e) {
                        future0.completeExceptionally(e);
                    }
                    break;
                }
                case ResponseCode.QUERY_NOT_FOUND: {
                    future0.completeExceptionally(new OffsetNotFoundException(response.getCode(), response.getRemark(), brokerAddr));
                    break;
                }
                default: {
                    future0.completeExceptionally(new MQBrokerException(response.getCode(), response.getRemark()));
                    break;
                }
            }
            return future0;
        });
    }

    public CompletableFuture<Void> updateConsumerOffsetOneWay(
        String brokerAddr,
        UpdateConsumerOffsetRequestHeader header,
        long timeoutMillis
    ) {
        CompletableFuture<Void> future = new CompletableFuture<>();
        try {
            RemotingCommand request = RemotingCommand.createRequestCommand(RequestCode.UPDATE_CONSUMER_OFFSET, header);
            this.getRemotingClient().invokeOneway(brokerAddr, request, timeoutMillis);
            future.complete(null);
        } catch (Throwable t) {
            future.completeExceptionally(t);
        }
        return future;
    }

    public CompletableFuture<List<String>> getConsumerListByGroupAsync(
        String brokerAddr,
        GetConsumerListByGroupRequestHeader requestHeader,
        long timeoutMillis
    ) {
        RemotingCommand request = RemotingCommand.createRequestCommand(RequestCode.GET_CONSUMER_LIST_BY_GROUP, requestHeader);

        CompletableFuture<List<String>> future = new CompletableFuture<>();
        try {
            this.getRemotingClient().invokeAsync(brokerAddr, request, timeoutMillis, new InvokeCallback() {
                @Override
                public void operationComplete(ResponseFuture responseFuture) {

                }

                @Override
                public void operationSucceed(RemotingCommand response) {
                    switch (response.getCode()) {
                        case ResponseCode.SUCCESS: {
                            if (response.getBody() != null) {
                                GetConsumerListByGroupResponseBody body =
                                    GetConsumerListByGroupResponseBody.decode(response.getBody(), GetConsumerListByGroupResponseBody.class);
                                future.complete(body.getConsumerIdList());
                                return;
                            }
                        }
                        /*
                          @see org.apache.rocketmq.broker.processor.ConsumerManageProcessor#getConsumerListByGroup,
                         * broker will return {@link ResponseCode.SYSTEM_ERROR} if there is no consumer.
                         */
                        case ResponseCode.SYSTEM_ERROR: {
                            future.complete(Collections.emptyList());
                            return;
                        }
                        default:
                            break;
                    }
                    future.completeExceptionally(new MQBrokerException(response.getCode(), response.getRemark()));
                }

                @Override
                public void operationFail(Throwable throwable) {
                    future.completeExceptionally(throwable);
                }
            });
        } catch (Throwable t) {
            future.completeExceptionally(t);
        }
        return future;
    }

    public CompletableFuture<Long> getMaxOffset(String brokerAddr, GetMaxOffsetRequestHeader requestHeader,
        long timeoutMillis) {
        RemotingCommand request = RemotingCommand.createRequestCommand(RequestCode.GET_MAX_OFFSET, requestHeader);

        CompletableFuture<Long> future = new CompletableFuture<>();
        try {
            this.getRemotingClient().invokeAsync(brokerAddr, request, timeoutMillis, new InvokeCallback() {
                @Override
                public void operationComplete(ResponseFuture responseFuture) {

                }

                @Override
                public void operationSucceed(RemotingCommand response) {
                    if (ResponseCode.SUCCESS == response.getCode()) {
                        try {
                            GetMaxOffsetResponseHeader responseHeader = (GetMaxOffsetResponseHeader) response.decodeCommandCustomHeader(GetMaxOffsetResponseHeader.class);
                            future.complete(responseHeader.getOffset());
                        } catch (Throwable t) {
                            future.completeExceptionally(t);
                        }
                    }
                    future.completeExceptionally(new MQBrokerException(response.getCode(), response.getRemark()));
                }

                @Override
                public void operationFail(Throwable throwable) {
                    future.completeExceptionally(throwable);
                }
            });
        } catch (Throwable t) {
            future.completeExceptionally(t);
        }
        return future;
    }

    public CompletableFuture<Long> getMinOffset(String brokerAddr, GetMinOffsetRequestHeader requestHeader,
        long timeoutMillis) {
        RemotingCommand request = RemotingCommand.createRequestCommand(RequestCode.GET_MIN_OFFSET, requestHeader);

        CompletableFuture<Long> future = new CompletableFuture<>();
        try {
            this.getRemotingClient().invokeAsync(brokerAddr, request, timeoutMillis, new InvokeCallback() {
                @Override
                public void operationComplete(ResponseFuture responseFuture) {

                }

                @Override
                public void operationSucceed(RemotingCommand response) {
                    if (ResponseCode.SUCCESS == response.getCode()) {
                        try {
                            GetMinOffsetResponseHeader responseHeader = (GetMinOffsetResponseHeader) response.decodeCommandCustomHeader(GetMinOffsetResponseHeader.class);
                            future.complete(responseHeader.getOffset());
                        } catch (Throwable t) {
                            future.completeExceptionally(t);
                        }
                    }
                    future.completeExceptionally(new MQBrokerException(response.getCode(), response.getRemark()));
                }

                @Override
                public void operationFail(Throwable throwable) {
                    future.completeExceptionally(throwable);
                }
            });
        } catch (Throwable t) {
            future.completeExceptionally(t);
        }
        return future;
    }

    public CompletableFuture<Long> searchOffset(String brokerAddr, SearchOffsetRequestHeader requestHeader,
        long timeoutMillis) {
        RemotingCommand request = RemotingCommand.createRequestCommand(RequestCode.SEARCH_OFFSET_BY_TIMESTAMP, requestHeader);

        return this.getRemotingClient().invoke(brokerAddr, request, timeoutMillis).thenCompose(response -> {
            CompletableFuture<Long> future0 = new CompletableFuture<>();
            if (response.getCode() == ResponseCode.SUCCESS) {
                try {
                    SearchOffsetResponseHeader responseHeader = (SearchOffsetResponseHeader) response.decodeCommandCustomHeader(SearchOffsetResponseHeader.class);
                    future0.complete(responseHeader.getOffset());
                } catch (Throwable t) {
                    future0.completeExceptionally(t);
                }
            } else {
                future0.completeExceptionally(new MQBrokerException(response.getCode(), response.getRemark()));
            }
            return future0;
        });
    }

    public CompletableFuture<Set<MessageQueue>> lockBatchMQWithFuture(String brokerAddr,
        LockBatchRequestBody requestBody, long timeoutMillis) {
        RemotingCommand request = RemotingCommand.createRequestCommand(RequestCode.LOCK_BATCH_MQ, null);
        request.setBody(requestBody.encode());
        return this.getRemotingClient().invoke(brokerAddr, request, timeoutMillis).thenCompose(response -> {
            CompletableFuture<Set<MessageQueue>> future0 = new CompletableFuture<>();
            if (response.getCode() == ResponseCode.SUCCESS) {
                try {
                    LockBatchResponseBody responseBody = LockBatchResponseBody.decode(response.getBody(), LockBatchResponseBody.class);
                    Set<MessageQueue> messageQueues = responseBody.getLockOKMQSet();
                    future0.complete(messageQueues);
                } catch (Throwable t) {
                    future0.completeExceptionally(t);
                }
            } else {
                future0.completeExceptionally(new MQBrokerException(response.getCode(), response.getRemark()));
            }
            return future0;
        });
    }

    public CompletableFuture<Void> unlockBatchMQOneway(String brokerAddr,
        UnlockBatchRequestBody requestBody, long timeoutMillis) {
        CompletableFuture<Void> future = new CompletableFuture<>();
        RemotingCommand request = RemotingCommand.createRequestCommand(RequestCode.UNLOCK_BATCH_MQ, null);
        request.setBody(requestBody.encode());
        try {
            this.getRemotingClient().invokeOneway(brokerAddr, request, timeoutMillis);
            future.complete(null);
        } catch (Exception e) {
            future.completeExceptionally(e);
        }
        return future;
    }

    public CompletableFuture<Boolean> notification(String brokerAddr, NotificationRequestHeader requestHeader,
        long timeoutMillis) {
        RemotingCommand request = RemotingCommand.createRequestCommand(RequestCode.NOTIFICATION, requestHeader);
        return this.getRemotingClient().invoke(brokerAddr, request, timeoutMillis).thenCompose(response -> {
            CompletableFuture<Boolean> future0 = new CompletableFuture<>();
            if (response.getCode() == ResponseCode.SUCCESS) {
                try {
                    NotificationResponseHeader responseHeader = (NotificationResponseHeader) response.decodeCommandCustomHeader(NotificationResponseHeader.class);
                    future0.complete(responseHeader.isHasMsg());
                } catch (Throwable t) {
                    future0.completeExceptionally(t);
                }
            } else {
                future0.completeExceptionally(new MQBrokerException(response.getCode(), response.getRemark()));
            }
            return future0;
        });
    }

    public CompletableFuture<RemotingCommand> invoke(String brokerAddr, RemotingCommand request, long timeoutMillis) {
        return getRemotingClient().invoke(brokerAddr, request, timeoutMillis);
    }

    public CompletableFuture<Void> invokeOneway(String brokerAddr, RemotingCommand request, long timeoutMillis) {
        CompletableFuture<Void> future = new CompletableFuture<>();
        try {
            this.getRemotingClient().invokeOneway(brokerAddr, request, timeoutMillis);
            future.complete(null);
        } catch (Exception e) {
            future.completeExceptionally(e);
        }
        return future;
    }

    public MqClientAdminImpl getMqClientAdmin() {
        return mqClientAdmin;
    }
}<|MERGE_RESOLUTION|>--- conflicted
+++ resolved
@@ -168,43 +168,6 @@
         });
     }
 
-<<<<<<< HEAD
-=======
-    public CompletableFuture<SendResult> sendMessageAsync(
-        String brokerAddr,
-        String brokerName,
-        List<? extends Message> msgList,
-        SendMessageRequestHeader requestHeader,
-        long timeoutMillis
-    ) {
-        SendMessageRequestHeaderV2 requestHeaderV2 = SendMessageRequestHeaderV2.createSendMessageRequestHeaderV2(requestHeader);
-        RemotingCommand request = RemotingCommand.createRequestCommand(RequestCode.SEND_BATCH_MESSAGE, requestHeaderV2);
-
-        CompletableFuture<SendResult> future = new CompletableFuture<>();
-        try {
-            requestHeader.setBatch(true);
-            MessageBatch msgBatch = MessageBatch.generateFromList(msgList);
-            MessageClientIDSetter.setUniqID(msgBatch);
-            byte[] body = msgBatch.encode();
-            msgBatch.setBody(body);
-
-            request.setBody(body);
-            return this.getRemotingClient().invoke(brokerAddr, request, timeoutMillis).thenCompose(response -> {
-                CompletableFuture<SendResult> future0 = new CompletableFuture<>();
-                try {
-                    future0.complete(processSendResponse(brokerName, msgBatch, response, brokerAddr));
-                } catch (Exception e) {
-                    future0.completeExceptionally(e);
-                }
-                return future0;
-            });
-        } catch (Throwable t) {
-            future.completeExceptionally(t);
-        }
-        return future;
-    }
-
->>>>>>> 29908613
     public CompletableFuture<RemotingCommand> sendMessageBackAsync(
         String brokerAddr,
         ConsumerSendMsgBackRequestHeader requestHeader,
