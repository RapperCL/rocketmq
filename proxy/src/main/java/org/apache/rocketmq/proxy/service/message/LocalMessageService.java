/*
 * Licensed to the Apache Software Foundation (ASF) under one or more
 * contributor license agreements.  See the NOTICE file distributed with
 * this work for additional information regarding copyright ownership.
 * The ASF licenses this file to You under the Apache License, Version 2.0
 * (the "License"); you may not use this file except in compliance with
 * the License.  You may obtain a copy of the License at
 *
 *     http://www.apache.org/licenses/LICENSE-2.0
 *
 * Unless required by applicable law or agreed to in writing, software
 * distributed under the License is distributed on an "AS IS" BASIS,
 * WITHOUT WARRANTIES OR CONDITIONS OF ANY KIND, either express or implied.
 * See the License for the specific language governing permissions and
 * limitations under the License.
 */
package org.apache.rocketmq.proxy.service.message;

import io.netty.channel.ChannelHandlerContext;
import java.nio.ByteBuffer;
import java.util.ArrayList;
import java.util.BitSet;
import java.util.Collections;
import java.util.HashMap;
import java.util.List;
import java.util.Map;
import java.util.Set;
import java.util.concurrent.CompletableFuture;
import org.apache.commons.lang3.NotImplementedException;
import org.apache.rocketmq.broker.BrokerController;
import org.apache.rocketmq.client.consumer.AckResult;
import org.apache.rocketmq.client.consumer.AckStatus;
import org.apache.rocketmq.client.consumer.PopResult;
import org.apache.rocketmq.client.consumer.PopStatus;
import org.apache.rocketmq.client.consumer.PullResult;
import org.apache.rocketmq.client.producer.SendResult;
import org.apache.rocketmq.client.producer.SendStatus;
import org.apache.rocketmq.common.constant.LoggerName;
import org.apache.rocketmq.common.consumer.ReceiptHandle;
import org.apache.rocketmq.common.message.Message;
import org.apache.rocketmq.common.message.MessageBatch;
import org.apache.rocketmq.common.message.MessageClientIDSetter;
import org.apache.rocketmq.common.message.MessageConst;
import org.apache.rocketmq.common.message.MessageDecoder;
import org.apache.rocketmq.common.message.MessageExt;
import org.apache.rocketmq.common.message.MessageQueue;
import org.apache.rocketmq.proxy.common.ProxyContext;
import org.apache.rocketmq.proxy.common.ProxyException;
import org.apache.rocketmq.proxy.common.ProxyExceptionCode;
import org.apache.rocketmq.proxy.service.channel.ChannelManager;
import org.apache.rocketmq.proxy.service.channel.InvocationContext;
import org.apache.rocketmq.proxy.service.channel.SimpleChannel;
import org.apache.rocketmq.proxy.service.route.AddressableMessageQueue;
import org.apache.rocketmq.remoting.RPCHook;
import org.apache.rocketmq.remoting.protocol.RemotingCommand;
import org.apache.rocketmq.remoting.protocol.RequestCode;
import org.apache.rocketmq.remoting.protocol.ResponseCode;
import org.apache.rocketmq.remoting.protocol.body.BatchAck;
import org.apache.rocketmq.remoting.protocol.body.BatchAckMessageRequestBody;
import org.apache.rocketmq.remoting.protocol.body.LockBatchRequestBody;
import org.apache.rocketmq.remoting.protocol.body.UnlockBatchRequestBody;
import org.apache.rocketmq.remoting.protocol.header.AckMessageRequestHeader;
import org.apache.rocketmq.remoting.protocol.header.ChangeInvisibleTimeRequestHeader;
import org.apache.rocketmq.remoting.protocol.header.ChangeInvisibleTimeResponseHeader;
import org.apache.rocketmq.remoting.protocol.header.ConsumerSendMsgBackRequestHeader;
import org.apache.rocketmq.remoting.protocol.header.EndTransactionRequestHeader;
import org.apache.rocketmq.remoting.protocol.header.ExtraInfoUtil;
import org.apache.rocketmq.remoting.protocol.header.GetMaxOffsetRequestHeader;
import org.apache.rocketmq.remoting.protocol.header.GetMinOffsetRequestHeader;
import org.apache.rocketmq.remoting.protocol.header.PopMessageRequestHeader;
import org.apache.rocketmq.remoting.protocol.header.PopMessageResponseHeader;
import org.apache.rocketmq.remoting.protocol.header.PullMessageRequestHeader;
import org.apache.rocketmq.remoting.protocol.header.QueryConsumerOffsetRequestHeader;
import org.apache.rocketmq.remoting.protocol.header.SendMessageRequestHeader;
import org.apache.rocketmq.remoting.protocol.header.SendMessageResponseHeader;
import org.apache.rocketmq.remoting.protocol.header.UpdateConsumerOffsetRequestHeader;
import org.apache.rocketmq.logging.org.slf4j.Logger;
import org.apache.rocketmq.logging.org.slf4j.LoggerFactory;

public class LocalMessageService implements MessageService {
    private static final Logger log = LoggerFactory.getLogger(LoggerName.PROXY_LOGGER_NAME);
    private final BrokerController brokerController;
    private final ChannelManager channelManager;

    public LocalMessageService(BrokerController brokerController, ChannelManager channelManager, RPCHook rpcHook) {
        this.brokerController = brokerController;
        this.channelManager = channelManager;
    }

    @Override
    public CompletableFuture<List<SendResult>> sendMessage(ProxyContext ctx, AddressableMessageQueue messageQueue,
        List<Message> msgList, SendMessageRequestHeader requestHeader, long timeoutMillis) {
        Message message;
        if (requestHeader.isBatch()) {
            message = MessageBatch.generateFromList(msgList);
            MessageClientIDSetter.setUniqID(message);
            ((MessageBatch) message).fillBody();
        } else {
            message = msgList.get(0);
        }
<<<<<<< HEAD

        RemotingCommand request = LocalRemotingCommand.createRequestCommand(RequestCode.SEND_MESSAGE, requestHeader);
        request.setBody(message.getBody());
=======
        RemotingCommand request = LocalRemotingCommand.createRequestCommand(RequestCode.SEND_MESSAGE, requestHeader, ctx.getLanguage());
        request.setBody(body);
>>>>>>> 29908613
        CompletableFuture<RemotingCommand> future = new CompletableFuture<>();
        SimpleChannel channel = channelManager.createInvocationChannel(ctx);
        InvocationContext invocationContext = new InvocationContext(future);
        channel.registerInvocationContext(request.getOpaque(), invocationContext);
        ChannelHandlerContext simpleChannelHandlerContext = channel.getChannelHandlerContext();
        try {
            RemotingCommand response = brokerController.getSendMessageProcessor().processRequest(simpleChannelHandlerContext, request);
            if (response != null) {
                invocationContext.handle(response);
                channel.eraseInvocationContext(request.getOpaque());
            }
        } catch (Exception e) {
            future.completeExceptionally(e);
            channel.eraseInvocationContext(request.getOpaque());
            log.error("Failed to process sendMessage command", e);
        }
        return future.thenApply(r -> {
            SendResult sendResult = new SendResult();
            SendMessageResponseHeader responseHeader = (SendMessageResponseHeader) r.readCustomHeader();
            SendStatus sendStatus;
            switch (r.getCode()) {
                case ResponseCode.FLUSH_DISK_TIMEOUT: {
                    sendStatus = SendStatus.FLUSH_DISK_TIMEOUT;
                    break;
                }
                case ResponseCode.FLUSH_SLAVE_TIMEOUT: {
                    sendStatus = SendStatus.FLUSH_SLAVE_TIMEOUT;
                    break;
                }
                case ResponseCode.SLAVE_NOT_AVAILABLE: {
                    sendStatus = SendStatus.SLAVE_NOT_AVAILABLE;
                    break;
                }
                case ResponseCode.SUCCESS: {
                    sendStatus = SendStatus.SEND_OK;
                    break;
                }
                default: {
                    throw new ProxyException(ProxyExceptionCode.INTERNAL_SERVER_ERROR, r.getRemark());
                }
            }
            String messageId = MessageClientIDSetter.getUniqID(message);
            sendResult.setSendStatus(sendStatus);
            sendResult.setMsgId(messageId);
            sendResult.setMessageQueue(new MessageQueue(requestHeader.getTopic(), brokerController.getBrokerConfig().getBrokerName(), requestHeader.getQueueId()));
            sendResult.setQueueOffset(responseHeader.getQueueOffset());
            sendResult.setTransactionId(responseHeader.getTransactionId());
            sendResult.setOffsetMsgId(responseHeader.getMsgId());
            return Collections.singletonList(sendResult);
        });
    }

    @Override
    public CompletableFuture<RemotingCommand> sendMessageBack(ProxyContext ctx, ReceiptHandle handle, String messageId,
        ConsumerSendMsgBackRequestHeader requestHeader, long timeoutMillis) {
        SimpleChannel channel = channelManager.createChannel(ctx);
        ChannelHandlerContext channelHandlerContext = channel.getChannelHandlerContext();
        RemotingCommand command = LocalRemotingCommand.createRequestCommand(RequestCode.CONSUMER_SEND_MSG_BACK, requestHeader, ctx.getLanguage());
        CompletableFuture<RemotingCommand> future = new CompletableFuture<>();
        try {
            RemotingCommand response = brokerController.getSendMessageProcessor()
                .processRequest(channelHandlerContext, command);
            future.complete(response);
        } catch (Exception e) {
            log.error("Fail to process sendMessageBack command", e);
            future.completeExceptionally(e);
        }
        return future;
    }

    @Override
    public CompletableFuture<Void> endTransactionOneway(ProxyContext ctx, String brokerName, EndTransactionRequestHeader requestHeader,
        long timeoutMillis) {
        CompletableFuture<Void> future = new CompletableFuture<>();
        SimpleChannel channel = channelManager.createChannel(ctx);
        ChannelHandlerContext channelHandlerContext = channel.getChannelHandlerContext();
        RemotingCommand command = LocalRemotingCommand.createRequestCommand(RequestCode.END_TRANSACTION, requestHeader, ctx.getLanguage());
        try {
            brokerController.getEndTransactionProcessor()
                .processRequest(channelHandlerContext, command);
            future.complete(null);
        } catch (Exception e) {
            future.completeExceptionally(e);
        }
        return future;
    }

    @Override
    public CompletableFuture<PopResult> popMessage(ProxyContext ctx, AddressableMessageQueue messageQueue,
        PopMessageRequestHeader requestHeader, long timeoutMillis) {
        requestHeader.setBornTime(System.currentTimeMillis());
        RemotingCommand request = LocalRemotingCommand.createRequestCommand(RequestCode.POP_MESSAGE, requestHeader, ctx.getLanguage());
        CompletableFuture<RemotingCommand> future = new CompletableFuture<>();
        SimpleChannel channel = channelManager.createInvocationChannel(ctx);
        InvocationContext invocationContext = new InvocationContext(future);
        channel.registerInvocationContext(request.getOpaque(), invocationContext);
        ChannelHandlerContext simpleChannelHandlerContext = channel.getChannelHandlerContext();
        try {
            RemotingCommand response = brokerController.getPopMessageProcessor().processRequest(simpleChannelHandlerContext, request);
            if (response != null) {
                invocationContext.handle(response);
                channel.eraseInvocationContext(request.getOpaque());
            }
        } catch (Exception e) {
            future.completeExceptionally(e);
            channel.eraseInvocationContext(request.getOpaque());
            log.error("Failed to process popMessage command", e);
        }
        return future.thenApply(r -> {
            PopStatus popStatus;
            List<MessageExt> messageExtList = new ArrayList<>();
            switch (r.getCode()) {
                case ResponseCode.SUCCESS:
                    popStatus = PopStatus.FOUND;
                    ByteBuffer byteBuffer = ByteBuffer.wrap(r.getBody());
                    messageExtList = MessageDecoder.decodesBatch(
                        byteBuffer,
                        true,
                        false,
                        true
                    );
                    break;
                case ResponseCode.POLLING_FULL:
                    popStatus = PopStatus.POLLING_FULL;
                    break;
                case ResponseCode.POLLING_TIMEOUT:
                case ResponseCode.PULL_NOT_FOUND:
                    popStatus = PopStatus.POLLING_NOT_FOUND;
                    break;
                default:
                    throw new ProxyException(ProxyExceptionCode.INTERNAL_SERVER_ERROR, r.getRemark());
            }
            PopResult popResult = new PopResult(popStatus, messageExtList);
            PopMessageResponseHeader responseHeader = (PopMessageResponseHeader) r.readCustomHeader();

            if (popStatus == PopStatus.FOUND) {
                Map<String, Long> startOffsetInfo;
                Map<String, List<Long>> msgOffsetInfo;
                Map<String, Integer> orderCountInfo;
                popResult.setInvisibleTime(responseHeader.getInvisibleTime());
                popResult.setPopTime(responseHeader.getPopTime());
                startOffsetInfo = ExtraInfoUtil.parseStartOffsetInfo(responseHeader.getStartOffsetInfo());
                msgOffsetInfo = ExtraInfoUtil.parseMsgOffsetInfo(responseHeader.getMsgOffsetInfo());
                orderCountInfo = ExtraInfoUtil.parseOrderCountInfo(responseHeader.getOrderCountInfo());
                // <topicMark@queueId, msg queueOffset>
                Map<String, List<Long>> sortMap = new HashMap<>(16);
                for (MessageExt messageExt : messageExtList) {
                    // Value of POP_CK is used to determine whether it is a pop retry,
                    // cause topic could be rewritten by broker.
                    String key = ExtraInfoUtil.getStartOffsetInfoMapKey(messageExt.getTopic(),
                        messageExt.getProperty(MessageConst.PROPERTY_POP_CK), messageExt.getQueueId());
                    if (!sortMap.containsKey(key)) {
                        sortMap.put(key, new ArrayList<>(4));
                    }
                    sortMap.get(key).add(messageExt.getQueueOffset());
                }
                Map<String, String> map = new HashMap<>(5);
                for (MessageExt messageExt : messageExtList) {
                    if (startOffsetInfo == null) {
                        // we should set the check point info to extraInfo field , if the command is popMsg
                        // find pop ck offset
                        String key = messageExt.getTopic() + messageExt.getQueueId();
                        if (!map.containsKey(messageExt.getTopic() + messageExt.getQueueId())) {
                            map.put(key, ExtraInfoUtil.buildExtraInfo(messageExt.getQueueOffset(), responseHeader.getPopTime(), responseHeader.getInvisibleTime(), responseHeader.getReviveQid(),
                                messageExt.getTopic(), messageQueue.getBrokerName(), messageExt.getQueueId()));
                        }
                        messageExt.getProperties().put(MessageConst.PROPERTY_POP_CK, map.get(key) + MessageConst.KEY_SEPARATOR + messageExt.getQueueOffset());
                    } else {
                        if (messageExt.getProperty(MessageConst.PROPERTY_POP_CK) == null) {
                            String key = ExtraInfoUtil.getStartOffsetInfoMapKey(messageExt.getTopic(), messageExt.getQueueId());
                            int index = sortMap.get(key).indexOf(messageExt.getQueueOffset());
                            Long msgQueueOffset = msgOffsetInfo.get(key).get(index);
                            if (msgQueueOffset != messageExt.getQueueOffset()) {
                                log.warn("Queue offset [{}] of msg is strange, not equal to the stored in msg, {}", msgQueueOffset, messageExt);
                            }

                            messageExt.getProperties().put(MessageConst.PROPERTY_POP_CK,
                                ExtraInfoUtil.buildExtraInfo(startOffsetInfo.get(key), responseHeader.getPopTime(), responseHeader.getInvisibleTime(),
                                    responseHeader.getReviveQid(), messageExt.getTopic(), messageQueue.getBrokerName(), messageExt.getQueueId(), msgQueueOffset)
                            );
                            if (requestHeader.isOrder() && orderCountInfo != null) {
                                Integer count = orderCountInfo.get(key);
                                if (count != null && count > 0) {
                                    messageExt.setReconsumeTimes(count);
                                }
                            }
                        }
                    }
                    messageExt.getProperties().computeIfAbsent(MessageConst.PROPERTY_FIRST_POP_TIME, k -> String.valueOf(responseHeader.getPopTime()));
                    messageExt.setBrokerName(messageExt.getBrokerName());
                    messageExt.setTopic(messageQueue.getTopic());
                }
            }
            return popResult;
        });
    }

    @Override
    public CompletableFuture<AckResult> changeInvisibleTime(ProxyContext ctx, ReceiptHandle handle, String messageId,
        ChangeInvisibleTimeRequestHeader requestHeader, long timeoutMillis) {
        SimpleChannel channel = channelManager.createChannel(ctx);
        ChannelHandlerContext channelHandlerContext = channel.getChannelHandlerContext();
        RemotingCommand command = LocalRemotingCommand.createRequestCommand(RequestCode.CHANGE_MESSAGE_INVISIBLETIME, requestHeader, ctx.getLanguage());
        CompletableFuture<RemotingCommand> future = new CompletableFuture<>();
        try {
            RemotingCommand response = brokerController.getChangeInvisibleTimeProcessor()
                .processRequest(channelHandlerContext, command);
            future.complete(response);
        } catch (Exception e) {
            log.error("Fail to process changeInvisibleTime command", e);
            future.completeExceptionally(e);
        }
        return future.thenApply(r -> {
            ChangeInvisibleTimeResponseHeader responseHeader = (ChangeInvisibleTimeResponseHeader) r.readCustomHeader();
            AckResult ackResult = new AckResult();
            if (ResponseCode.SUCCESS == r.getCode()) {
                ackResult.setStatus(AckStatus.OK);
            } else {
                ackResult.setStatus(AckStatus.NO_EXIST);
            }
            ackResult.setPopTime(responseHeader.getPopTime());
            ackResult.setExtraInfo(ReceiptHandle.builder()
                .startOffset(handle.getStartOffset())
                .retrieveTime(responseHeader.getPopTime())
                .invisibleTime(responseHeader.getInvisibleTime())
                .reviveQueueId(responseHeader.getReviveQid())
                .topicType(handle.getTopicType())
                .brokerName(handle.getBrokerName())
                .queueId(handle.getQueueId())
                .offset(handle.getOffset())
                .build()
                .encode());
            return ackResult;
        });
    }

    @Override
    public CompletableFuture<AckResult> ackMessage(ProxyContext ctx, ReceiptHandle handle, String messageId,
        AckMessageRequestHeader requestHeader, long timeoutMillis) {
        SimpleChannel channel = channelManager.createChannel(ctx);
        ChannelHandlerContext channelHandlerContext = channel.getChannelHandlerContext();
        RemotingCommand command = LocalRemotingCommand.createRequestCommand(RequestCode.ACK_MESSAGE, requestHeader, ctx.getLanguage());
        CompletableFuture<RemotingCommand> future = new CompletableFuture<>();
        try {
            RemotingCommand response = brokerController.getAckMessageProcessor()
                .processRequest(channelHandlerContext, command);
            future.complete(response);
        } catch (Exception e) {
            log.error("Fail to process ackMessage command", e);
            future.completeExceptionally(e);
        }
        return future.thenApply(r -> {
            AckResult ackResult = new AckResult();
            if (ResponseCode.SUCCESS == r.getCode()) {
                ackResult.setStatus(AckStatus.OK);
            } else {
                ackResult.setStatus(AckStatus.NO_EXIST);
            }
            return ackResult;
        });
    }

    @Override
    public CompletableFuture<AckResult> batchAckMessage(ProxyContext ctx, List<ReceiptHandleMessage> handleList,
        String consumerGroup, String topic, long timeoutMillis) {
        SimpleChannel channel = channelManager.createChannel(ctx);
        ChannelHandlerContext channelHandlerContext = channel.getChannelHandlerContext();
        RemotingCommand command = LocalRemotingCommand.createRequestCommand(RequestCode.BATCH_ACK_MESSAGE, null);

        Map<String, BatchAck> batchAckMap = new HashMap<>();
        for (ReceiptHandleMessage receiptHandleMessage : handleList) {
            String extraInfo = receiptHandleMessage.getReceiptHandle().getReceiptHandle();
            String[] extraInfoData = ExtraInfoUtil.split(extraInfo);
            String mergeKey = ExtraInfoUtil.getRetry(extraInfoData) + "@" +
                ExtraInfoUtil.getQueueId(extraInfoData) + "@" +
                ExtraInfoUtil.getCkQueueOffset(extraInfoData) + "@" +
                ExtraInfoUtil.getPopTime(extraInfoData);
            BatchAck bAck = batchAckMap.computeIfAbsent(mergeKey, k -> {
                BatchAck newBatchAck = new BatchAck();
                newBatchAck.setConsumerGroup(consumerGroup);
                newBatchAck.setTopic(topic);
                newBatchAck.setRetry(ExtraInfoUtil.getRetry(extraInfoData));
                newBatchAck.setStartOffset(ExtraInfoUtil.getCkQueueOffset(extraInfoData));
                newBatchAck.setQueueId(ExtraInfoUtil.getQueueId(extraInfoData));
                newBatchAck.setReviveQueueId(ExtraInfoUtil.getReviveQid(extraInfoData));
                newBatchAck.setPopTime(ExtraInfoUtil.getPopTime(extraInfoData));
                newBatchAck.setInvisibleTime(ExtraInfoUtil.getInvisibleTime(extraInfoData));
                newBatchAck.setBitSet(new BitSet());
                return newBatchAck;
            });
            bAck.getBitSet().set((int) (ExtraInfoUtil.getQueueOffset(extraInfoData) - ExtraInfoUtil.getCkQueueOffset(extraInfoData)));
        }
        BatchAckMessageRequestBody requestBody = new BatchAckMessageRequestBody();
        requestBody.setBrokerName(brokerController.getBrokerConfig().getBrokerName());
        requestBody.setAcks(new ArrayList<>(batchAckMap.values()));

        command.setBody(requestBody.encode());
        CompletableFuture<RemotingCommand> future = new CompletableFuture<>();
        try {
            RemotingCommand response = brokerController.getAckMessageProcessor()
                .processRequest(channelHandlerContext, command);
            future.complete(response);
        } catch (Exception e) {
            log.error("Fail to process batchAckMessage command", e);
            future.completeExceptionally(e);
        }
        return future.thenApply(r -> {
            AckResult ackResult = new AckResult();
            if (ResponseCode.SUCCESS == r.getCode()) {
                ackResult.setStatus(AckStatus.OK);
            } else {
                ackResult.setStatus(AckStatus.NO_EXIST);
            }
            return ackResult;
        });
    }

    @Override
    public CompletableFuture<PullResult> pullMessage(ProxyContext ctx, AddressableMessageQueue messageQueue,
        PullMessageRequestHeader requestHeader, long timeoutMillis) {
        throw new NotImplementedException("pullMessage is not implemented in LocalMessageService");
    }

    @Override
    public CompletableFuture<Long> queryConsumerOffset(ProxyContext ctx, AddressableMessageQueue messageQueue,
        QueryConsumerOffsetRequestHeader requestHeader, long timeoutMillis) {
        throw new NotImplementedException("queryConsumerOffset is not implemented in LocalMessageService");
    }

    @Override
    public CompletableFuture<Void> updateConsumerOffset(ProxyContext ctx, AddressableMessageQueue messageQueue,
        UpdateConsumerOffsetRequestHeader requestHeader, long timeoutMillis) {
        throw new NotImplementedException("updateConsumerOffset is not implemented in LocalMessageService");
    }

    @Override
    public CompletableFuture<Set<MessageQueue>> lockBatchMQ(ProxyContext ctx, AddressableMessageQueue messageQueue,
        LockBatchRequestBody requestBody, long timeoutMillis) {
        throw new NotImplementedException("lockBatchMQ is not implemented in LocalMessageService");
    }

    @Override
    public CompletableFuture<Void> unlockBatchMQ(ProxyContext ctx, AddressableMessageQueue messageQueue,
        UnlockBatchRequestBody requestBody, long timeoutMillis) {
        throw new NotImplementedException("unlockBatchMQ is not implemented in LocalMessageService");
    }

    @Override
    public CompletableFuture<Long> getMaxOffset(ProxyContext ctx, AddressableMessageQueue messageQueue,
        GetMaxOffsetRequestHeader requestHeader, long timeoutMillis) {
        throw new NotImplementedException("getMaxOffset is not implemented in LocalMessageService");
    }

    @Override
    public CompletableFuture<Long> getMinOffset(ProxyContext ctx, AddressableMessageQueue messageQueue,
        GetMinOffsetRequestHeader requestHeader, long timeoutMillis) {
        throw new NotImplementedException("getMinOffset is not implemented in LocalMessageService");
    }

    @Override
    public CompletableFuture<RemotingCommand> request(ProxyContext ctx, String brokerName, RemotingCommand request,
        long timeoutMillis) {
        throw new NotImplementedException("request is not implemented in LocalMessageService");
    }

    @Override
    public CompletableFuture<Void> requestOneway(ProxyContext ctx, String brokerName, RemotingCommand request,
        long timeoutMillis) {
        throw new NotImplementedException("requestOneway is not implemented in LocalMessageService");
    }
}<|MERGE_RESOLUTION|>--- conflicted
+++ resolved
@@ -98,14 +98,8 @@
         } else {
             message = msgList.get(0);
         }
-<<<<<<< HEAD
-
-        RemotingCommand request = LocalRemotingCommand.createRequestCommand(RequestCode.SEND_MESSAGE, requestHeader);
+        RemotingCommand request = LocalRemotingCommand.createRequestCommand(RequestCode.SEND_MESSAGE, requestHeader, ctx.getLanguage());
         request.setBody(message.getBody());
-=======
-        RemotingCommand request = LocalRemotingCommand.createRequestCommand(RequestCode.SEND_MESSAGE, requestHeader, ctx.getLanguage());
-        request.setBody(body);
->>>>>>> 29908613
         CompletableFuture<RemotingCommand> future = new CompletableFuture<>();
         SimpleChannel channel = channelManager.createInvocationChannel(ctx);
         InvocationContext invocationContext = new InvocationContext(future);
