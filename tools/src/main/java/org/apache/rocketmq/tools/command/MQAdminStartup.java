--- conflicted
+++ resolved
@@ -53,16 +53,13 @@
 import org.apache.rocketmq.tools.command.consumer.SetConsumeModeSubCommand;
 import org.apache.rocketmq.tools.command.consumer.StartMonitoringSubCommand;
 import org.apache.rocketmq.tools.command.consumer.UpdateSubGroupSubCommand;
-<<<<<<< HEAD
 import org.apache.rocketmq.tools.command.logicalqueue.DeleteTopicLogicalQueueMappingCommand;
 import org.apache.rocketmq.tools.command.logicalqueue.MigrateTopicLogicalQueueCommand;
 import org.apache.rocketmq.tools.command.logicalqueue.QueryTopicLogicalQueueMappingCommand;
 import org.apache.rocketmq.tools.command.logicalqueue.UpdateTopicLogicalQueueMappingCommand;
 import org.apache.rocketmq.tools.command.logicalqueue.UpdateTopicLogicalQueueNumCommand;
-=======
 import org.apache.rocketmq.tools.command.export.ExportMetricsCommand;
 import org.apache.rocketmq.tools.command.export.ExportConfigsCommand;
->>>>>>> 16574759
 import org.apache.rocketmq.tools.command.message.CheckMsgSendRTCommand;
 import org.apache.rocketmq.tools.command.message.ConsumeMessageCommand;
 import org.apache.rocketmq.tools.command.message.PrintMessageByQueueCommand;
@@ -166,7 +163,6 @@
         initCommand(new UpdateTopicSubCommand());
         initCommand(new DeleteTopicSubCommand());
         initCommand(new UpdateSubGroupSubCommand());
-        initCommand(new SetConsumeModeSubCommand());
         initCommand(new DeleteSubscriptionGroupCommand());
         initCommand(new UpdateBrokerConfigSubCommand());
         initCommand(new UpdateTopicPermSubCommand());
@@ -231,17 +227,15 @@
         initCommand(new UpdateGlobalWhiteAddrSubCommand());
         initCommand(new GetAccessConfigSubCommand());
 
-<<<<<<< HEAD
         initCommand(new UpdateTopicLogicalQueueMappingCommand());
         initCommand(new DeleteTopicLogicalQueueMappingCommand());
         initCommand(new QueryTopicLogicalQueueMappingCommand());
         initCommand(new MigrateTopicLogicalQueueCommand());
         initCommand(new UpdateTopicLogicalQueueNumCommand());
-=======
+
         initCommand(new ExportMetadataCommand());
         initCommand(new ExportConfigsCommand());
         initCommand(new ExportMetricsCommand());
->>>>>>> 16574759
     }
 
     private static void initLogback() throws JoranException {
